--- conflicted
+++ resolved
@@ -1,435 +1,360 @@
-"""
-Define sexual network for syphilis.
-
-Overview:
-- Risk groups: agents are randomly assigned into one of 3 main risk groups:
-    - 0 = marry and remain married to a single partner throughout their lifetime
-    - 1 = marry and then divorce or who have concurrent partner(s) during their marriage
-    - 2 = never marry
-- In addition, a proportion of each of the groups above engages in sex work
-"""
-
-import starsim as ss
-import sciris as sc
-import numpy as np
-import pandas as pd
-
-ss_float_ = ss.dtypes.float
-
-# Specify all externally visible functions this file defines; see also more definitions below
-__all__ = ['StructuredSexual']
-
-
-class StructuredSexual(ss.SexualNetwork):
-    """
-    Structured sexual network
-    """
-
-<<<<<<< HEAD
-    def __init__(self, pars=None, par_dists=None, key_dict=None, **kwargs):
-        pars = ss.dictmergeleft(
-            pars,
-=======
-    def __init__(self, pars=None, key_dict=None, **kwargs):
-
-        key_dict = sc.mergedicts({
-            'sw': bool,
-            'age_p1': ss_float_,
-            'age_p2': ss_float_,
-        }, key_dict)
-
-        super().__init__(key_dict=key_dict)
->>>>>>> 37419b5c
-
-        self.default_pars(
-            # Settings - generally shouldn't be adjusted
-            n_risk_groups=3,
-            f_age_group_bins=dict(  # For separating women into age groups: teens, young women, adult women
-                teens=(10, 20),
-                young=(20, 25),
-                adult=(25, 100),
-            ),
-
-            # Debut
-            debut_f=ss.lognorm_ex(20, 3),
-            debut_m=ss.lognorm_ex(21, 3),
-
-            # Risk groups
-            risk_groups_f=ss.choice(a=3, p=np.array([0.85, 0.14, 0.01])),
-            risk_groups_m=ss.choice(a=3, p=np.array([0.78, 0.21, 0.01])),
-
-            # Age difference preferences
-            age_diff_pars=dict(
-                teens=[(7, 3), (6, 3), (5, 1)],  # (mu,stdev) for levels 0, 1, 2
-                young=[(8, 3), (7, 3), (5, 2)],
-                adult=[(8, 3), (7, 3), (5, 2)],
-            ),
-
-            # Concurrency preferences - TODO, tidy
-            f0_conc=ss.poisson(lam=0.0001),
-            f1_conc=ss.poisson(lam=0.01),
-            f2_conc=ss.poisson(lam=0.1),
-            m0_conc=ss.poisson(lam=0.01),
-            m1_conc=ss.poisson(lam=0.2),
-            m2_conc=ss.poisson(lam=0.5),
-
-            # Relationship initiation, stability, and duration
-            p_pair_form=ss.bernoulli(p=0.5),  # Probability of a pair forming between two matched people
-            p_stable0=ss.bernoulli(p=0.9),
-            p_stable1=ss.bernoulli(p=0.5),
-            p_stable2=ss.bernoulli(p=0),
-            stable_dur_pars=dict(
-                teens=[(100, 1),  (8, 2), (1e-4, 1e-4)],  # (mu,stdev) for levels 0, 1, 2
-                young=[(100, 1), (10, 3), (1e-4, 1e-4)],
-                adult=[(100, 1), (12, 3), (1e-4, 1e-4)],
-            ),
-            casual_dur_pars=dict(
-                teens=[(1, 0.25)]*3,  # (mu,stdev) for levels 0, 1, 2
-                young=[(1, 0.25)]*3,
-                adult=[(1, 0.25)]*3,
-            ),
-
-            # Acts
-            acts=ss.normal(loc=90, scale=30),  # Annual acts
-
-            # Sex work parameters
-            fsw_shares=ss.bernoulli(p=0.02),
-            client_shares=ss.bernoulli(p=0.12),
-            sw_seeking_rate=0.5,  # Annual rate at which clients seek FSWs (0.5 = 1 new SW partner every 2 years)
-            sw_seeking_dist=ss.bernoulli(p=0.5),  # Placeholder value replaced by dt-adjusted sw_seeking_rate
-            sw_beta=0.5,  # Replace with condom use
-
-            # Distributions derived from parameters above - don't adjust
-            age_diffs=ss.normal(loc=self.age_diff_fn_loc, scale=self.age_diff_fn_scale),
-            dur_stable=ss.normal(loc=self.stable_loc, scale=self.stable_scale),  # TODO: change to lognorm
-            dur_casual=ss.normal(loc=self.casual_loc, scale=self.casual_scale),
-        )
-
-<<<<<<< HEAD
-        par_dists = ss.dictmerge(
-            par_dists,
-            fsw_shares=ss.bernoulli,
-            client_shares=ss.bernoulli,
-        )
-
-        key_dict = ss.dictmerge({
-            'sw': bool,
-            'age_p1': float,
-            'age_p2': float,
-        }, key_dict)
-
-        ss.DynamicNetwork.__init__(self, key_dict=key_dict, **kwargs)
-        ss.SexualNetwork.__init__(self, pars, key_dict=key_dict, **kwargs)
-
-        self.par_dists = par_dists
-
-        # Add states
-        self.risk_group = ss.FloatArr('risk_group', default=0)
-        self.fsw = ss.BoolArr('fsw', default=False)
-        self.client = ss.BoolArr('client', default=False)
-        self.debut = ss.FloatArr('debut', default=0)
-        self.participant = ss.BoolArr('participant', default=True)
-        self.concurrency = ss.FloatArr('concurrency', default=1)
-        self.partners = ss.FloatArr('partners', default=0)
-        self.lifetime_partners = ss.FloatArr('lifetime_partners', default=0)
-=======
-        self.update_pars(pars=pars, **kwargs)
-
-        # Add states
-        self.participant = ss.BoolArr('participant', default=True)
-        self.risk_group = ss.FloatArr('risk_group')     # Which risk group an agent belongs to
-        self.fsw = ss.BoolArr('fsw')                    # Whether an agent is a female sex worker
-        self.client = ss.BoolArr('client')              # Whether an agent is a client of sex workers
-        self.concurrency = ss.FloatArr('concurrency')   # Preferred number of concurrent partners
-        self.partners = ss.FloatArr('partners', default=0)  # Actual number of concurrent partners
-        self.lifetime_partners = ss.FloatArr('lifetime_partners', default=0)   # Lifetime total number of partners
->>>>>>> 37419b5c
-
-        return
-
-    @staticmethod
-    def get_age_risk_pars(module, sim, uids, par):
-        abins = module.pars.f_age_group_bins
-        loc = pd.Series(0., index=uids)
-        scale = pd.Series(1., index=uids)
-        for a_label, a_range in abins.items():
-            for rg in range(module.pars.n_risk_groups):
-                age_conds = (sim.people.age[uids] >= a_range[0]) & (sim.people.age[uids] < a_range[1])
-                f_el_bools = age_conds & (module.risk_group[uids] == rg) & sim.people.female[uids]
-<<<<<<< HEAD
-                f_el_uids = ss.uids(f_el_bools)
-=======
-                f_el_uids = uids[f_el_bools.nonzero()[0]]  # FIX THIS
->>>>>>> 37419b5c
-                loc[f_el_uids] = module.pars[par][a_label][rg][0]
-                scale[f_el_uids] = module.pars[par][a_label][rg][1]
-        return loc, scale
-
-    @staticmethod
-    def age_diff_fn_loc(module, sim, uids, par='age_diff_pars'):
-        loc, _ = module.get_age_risk_pars(module, sim, uids, par)
-        return loc
-
-    @staticmethod
-    def age_diff_fn_scale(module, sim, uids, par='age_diff_pars'):
-        _, scale = module.get_age_risk_pars(module, sim, uids, par)
-        return scale
-
-    @staticmethod
-    def stable_loc(module, sim, uids, par='stable_dur_pars'):
-        loc, _ = module.get_age_risk_pars(module, sim, uids, par)
-        return loc
-
-    @staticmethod
-    def stable_scale(module, sim, uids, par='stable_dur_pars'):
-        _, scale = module.get_age_risk_pars(module, sim, uids, par)
-        return scale
-
-    @staticmethod
-    def casual_loc(module, sim, uids, par='casual_dur_pars'):
-        loc, _ = module.get_age_risk_pars(module, sim, uids, par)
-        return loc
-
-    @staticmethod
-    def casual_scale(module, sim, uids, par='casual_dur_pars'):
-        _, scale = module.get_age_risk_pars(module, sim, uids, par)
-        return scale
-
-    def init_vals(self):
-        super().init_vals(add_pairs=False)
-        self.set_network_states()
-        return
-
-    def set_network_states(self, upper_age=None):
-        self.set_risk_groups(upper_age=upper_age)
-        self.set_concurrency(upper_age=upper_age)
-        self.set_sex_work(upper_age=upper_age)
-        self.set_debut(upper_age=upper_age)
-        return
-
-    def _get_uids(self, upper_age=None, by_sex=True):
-        people = self.sim.people
-        if upper_age is None: upper_age = 1000
-        within_age = people.age < upper_age
-        if by_sex:
-            f_uids = (within_age & people.female).uids
-            m_uids = (within_age & people.male).uids
-            return f_uids, m_uids
-        else:
-            uids = within_age.uids
-            return uids
-
-    def set_risk_groups(self, upper_age=None):
-        """ Assign each person to a risk group """
-        f_uids, m_uids = self._get_uids(upper_age=upper_age)
-        self.risk_group[f_uids] = self.pars.risk_groups_f.rvs(f_uids)
-        self.risk_group[m_uids] = self.pars.risk_groups_m.rvs(m_uids)
-        return
-
-    def set_concurrency(self, upper_age=None):
-        """ Assign each person a preferred number of simultaneous partners """
-        people = self.sim.people
-        if upper_age is None: upper_age = 1000
-        in_age_lim = (people.age < upper_age)
-        for rg in range(self.pars.n_risk_groups):
-            f_conc = self.pars[f'f{rg}_conc']
-            m_conc = self.pars[f'm{rg}_conc']
-            in_risk_group = self.risk_group == rg
-            in_group = in_risk_group & in_age_lim
-            f_uids = (people.female & in_group).uids
-            m_uids = (people.male   & in_group).uids
-            self.concurrency[f_uids] = f_conc.rvs(f_uids) + 1
-            self.concurrency[m_uids] = m_conc.rvs(m_uids) + 1
-        return
-
-    def set_sex_work(self, upper_age=None):
-        f_uids, m_uids = self._get_uids(upper_age=upper_age)
-        self.fsw[f_uids] = self.pars.fsw_shares.rvs(f_uids)
-        self.client[m_uids] = self.pars.client_shares.rvs(m_uids)
-        return
-
-    def set_debut(self, upper_age=None):
-        f_uids, m_uids = self._get_uids(upper_age=upper_age)
-        self.debut[f_uids] = self.pars.debut_f.rvs(f_uids)
-        self.debut[m_uids] = self.pars.debut_m.rvs(m_uids)
-        return
-
-    def match_pairs(self, ppl):
-        """
-        Match pairs by age
-        """
-
-        # Find people eligible for a relationship
-        f_active = self.active(ppl) & ppl.female
-        m_active = self.active(ppl) & ppl.male
-        underpartnered = self.partners < self.concurrency
-        f_eligible = f_active & underpartnered
-        m_eligible = m_active & underpartnered
-<<<<<<< HEAD
-        f_looking = self.pars.p_pair_form.filter(f_eligible.uids)  # To do: let p vary by age and with dt
-=======
-        f_looking = self.pars.p_pair_form.filter(f_eligible.uids)  # ss.uids of women looking for partners
->>>>>>> 37419b5c
-
-        # Get mean age differences and desired ages
-        age_gaps = self.pars.age_diffs.rvs(f_looking)   # Sample the age differences
-        desired_ages = ppl.age[f_looking] + age_gaps    # Desired ages of the male partners
-
-        # Sort the females according to the desired age of their partners
-        desired_age_idx = np.argsort(desired_ages)  # Array positions for sorting the desired ages
-        p2 = f_looking[desired_age_idx]      # Female UIDs sorted by age of their desired partner
-        sorted_desired_ages = desired_ages[desired_age_idx]      # Sorted desired ages
-
-        # Sort the males by age
-        m_ages = ppl.age[m_eligible]            # Ages of eligible males
-        m_age_sidx = np.argsort(m_ages)         # Array positions for sorting the ages of males
-<<<<<<< HEAD
-        sorted_m_uids = m_eligible.uids[m_age_sidx]  # Male UIDs sorted by age
-        sorted_m_ages = m_ages[m_age_sidx]   # Sort male ages
-
-        # Get matches
-        try:
-            match_inds = abs(sorted_desired_ages[:, None] - sorted_m_ages[None, :]).argmin(axis=-1)
-        except:
-            import traceback; traceback.print_exc(); import pdb; pdb.set_trace()
-=======
-        sorted_m_uids = ss.uids(m_eligible.uids[m_age_sidx])  # Male UIDs sorted by age
-        sorted_m_ages = m_ages[m_age_sidx]   # Sort male ages
-
-        # Get matches
-        match_inds = abs(sorted_desired_ages[:, None] - sorted_m_ages[None, :]).argmin(axis=-1)
->>>>>>> 37419b5c
-        p1 = sorted_m_uids[match_inds]
-
-        self.partners[p1] += 1
-        self.partners[p2] += 1
-        self.lifetime_partners[p1] += 1
-        self.lifetime_partners[p2] += 1
-
-        return p1, p2
-
-    def add_pairs(self, ti=None):
-        """ Add pairs """
-        ppl = self.sim.people
-        dt = self.sim.dt
-        p1, p2 = self.match_pairs(ppl)
-
-        # Initialize beta, acts, duration
-        beta = pd.Series(1., index=p2)
-        dur = pd.Series(dt, index=p2)  # Default duration is dt, replaced for stable matches
-        acts = (self.pars.acts.rvs(p2) * dt).astype(int)  # Number of acts does not depend on commitment/risk group
-        sw = np.full_like(p1, False, dtype=bool)
-        age_p1 = ppl.age[p1]
-        age_p2 = ppl.age[p2]
-
-        # If both partners are in the same risk group, determine the probability they'll commit
-        for rg in range(self.pars.n_risk_groups):
-            matched_risk = (self.risk_group[p1] == rg) & (self.risk_group[p2] == rg)
-
-            # If there are any matched pairs, check if they commit
-<<<<<<< HEAD
-            if sum(matched_risk) > 0:
-=======
-            if matched_risk.any():
->>>>>>> 37419b5c
-
-                matched_p2 = p2[matched_risk]
-                stable_dist = self.pars[f'p_stable{rg}']   # To do: let p vary by age
-                stable_bools = stable_dist.rvs(matched_p2)
-                casual_bools = ~stable_bools
-
-                if stable_bools.any():
-                    stable_p2 = matched_p2[stable_bools]
-                    dur[stable_p2] = self.pars.dur_stable.rvs(stable_p2)
-
-                if casual_bools.any():
-                    casual_p2 = matched_p2[casual_bools]
-                    dur[casual_p2] = self.pars.dur_casual.rvs(casual_p2)
-
-
-        self.append(p1=p1, p2=p2, beta=beta, dur=dur, acts=acts, sw=sw, age_p1=age_p1, age_p2=age_p2)
-
-        # Get sex work values
-        p1_sw, p2_sw, beta_sw, dur_sw, acts_sw, sw_sw, age_p1_sw, age_p2_sw = self.add_sex_work(ppl)
-        self.append(p1=p1_sw, p2=p1_sw, beta=beta_sw, dur=dur_sw, acts=acts_sw, sw=sw_sw, age_p1=age_p1_sw, age_p2=age_p2_sw)
-
-<<<<<<< HEAD
-        self.contacts.p1 = ss.uids(np.concatenate([self.contacts.p1, p1, p1_sw]))
-        self.contacts.p2 = ss.uids(np.concatenate([self.contacts.p2, p2, p2_sw]))
-        self.contacts.beta = np.concatenate([self.contacts.beta, beta.values, beta_sw.values])
-        self.contacts.dur = np.concatenate([self.contacts.dur, dur.values, dur_sw.values])
-        self.contacts.acts = np.concatenate([self.contacts.acts, acts, acts_sw])
-        self.contacts.sw = np.concatenate([self.contacts.sw, sw, sw_sw])
-        self.contacts.age_p1 = np.concatenate([self.contacts.age_p1, age_p1, age_p1_sw])
-        self.contacts.age_p2 = np.concatenate([self.contacts.age_p2, age_p2, age_p2_sw])
-=======
->>>>>>> 37419b5c
-
-    def add_sex_work(self, ppl):
-        """ Match sex workers to clients """
-
-        dt = self.sim.dt
-        # Find people eligible for a relationship
-        active_fsw = self.active(ppl) & ppl.female & self.fsw
-        active_clients = self.active(ppl) & ppl.male & self.client
-
-        # Find clients who will seek FSW
-<<<<<<< HEAD
-        self.pars.sw_seeking_dist.pars.p = self.pars.sw_seeking_rate * ppl.dt
-=======
-        self.pars.sw_seeking_dist.pars.p = self.pars.sw_seeking_rate * dt
->>>>>>> 37419b5c
-        m_looking = self.pars.sw_seeking_dist.filter(active_clients.uids)
-
-        # Replace this with choice
-        if len(m_looking) > len(active_fsw.uids):  # Replace this - should assign an FSW to all potential clients
-            n_pairs = len(active_fsw.uids)
-            p2 = active_fsw.uids
-            p1 = m_looking[:n_pairs]
-        else:
-            n_pairs = len(m_looking)
-            p2 = active_fsw.uids[:n_pairs]
-            p1 = m_looking
-
-        # Beta, acts, duration
-        beta = pd.Series(self.pars.sw_beta, index=p2)
-        dur = pd.Series(dt, index=p2)  # Assumed instantaneous
-        acts = (self.pars.acts.rvs(p2) * dt).astype(int)  # Could alternatively set to 1 and adjust beta
-        sw = np.full_like(p1, True, dtype=bool)
-
-        self.lifetime_partners[p1] += 1
-        self.lifetime_partners[p2] += 1
-
-        return p1, p2, beta, dur, acts, sw, ppl.age[p1], ppl.age[p2]
-<<<<<<< HEAD
-=======
-
-    def end_pairs(self):
-        people = self.sim.people
-        dt = self.sim.dt
->>>>>>> 37419b5c
-
-        self.contacts.dur = self.contacts.dur - dt
-
-        # Non-alive agents are removed
-        alive_bools = people.alive[ss.uids(self.contacts.p1)] & people.alive[ss.uids(self.contacts.p2)]
-        active = (self.contacts.dur > 0) & alive_bools
-
-        # For gen pop contacts that are due to expire, decrement the partner count
-        inactive_gp = ~active & (~self.contacts.sw)
-        self.partners[ss.uids(self.contacts.p1[inactive_gp])] -= 1
-        self.partners[ss.uids(self.contacts.p2[inactive_gp])] -= 1
-
-        # For all contacts that are due to expire, remove them from the contacts list
-        if len(active) > 0:
-            for k in self.meta_keys():
-                self.contacts[k] = (self.contacts[k][active])
-
-        return
-
-    def update(self):
-        self.end_pairs()
-        self.set_network_states(upper_age=self.sim.dt)
-        self.add_pairs()
-
-        return
+"""
+Define sexual network for syphilis.
+
+Overview:
+- Risk groups: agents are randomly assigned into one of 3 main risk groups:
+    - 0 = marry and remain married to a single partner throughout their lifetime
+    - 1 = marry and then divorce or who have concurrent partner(s) during their marriage
+    - 2 = never marry
+- In addition, a proportion of each of the groups above engages in sex work
+"""
+
+import starsim as ss
+import sciris as sc
+import numpy as np
+import pandas as pd
+
+ss_float_ = ss.dtypes.float
+
+# Specify all externally visible functions this file defines; see also more definitions below
+__all__ = ['StructuredSexual']
+
+
+class StructuredSexual(ss.SexualNetwork):
+    """
+    Structured sexual network
+    """
+
+    def __init__(self, pars=None, key_dict=None, **kwargs):
+
+        key_dict = sc.mergedicts({
+            'sw': bool,
+            'age_p1': ss_float_,
+            'age_p2': ss_float_,
+        }, key_dict)
+
+        super().__init__(key_dict=key_dict)
+
+        self.default_pars(
+            # Settings - generally shouldn't be adjusted
+            n_risk_groups=3,
+            f_age_group_bins=dict(  # For separating women into age groups: teens, young women, adult women
+                teens=(10, 20),
+                young=(20, 25),
+                adult=(25, 100),
+            ),
+
+            # Debut
+            debut_f=ss.lognorm_ex(20, 3),
+            debut_m=ss.lognorm_ex(21, 3),
+
+            # Risk groups
+            risk_groups_f=ss.choice(a=3, p=np.array([0.85, 0.14, 0.01])),
+            risk_groups_m=ss.choice(a=3, p=np.array([0.78, 0.21, 0.01])),
+
+            # Age difference preferences
+            age_diff_pars=dict(
+                teens=[(7, 3), (6, 3), (5, 1)],  # (mu,stdev) for levels 0, 1, 2
+                young=[(8, 3), (7, 3), (5, 2)],
+                adult=[(8, 3), (7, 3), (5, 2)],
+            ),
+
+            # Concurrency preferences - TODO, tidy
+            f0_conc=ss.poisson(lam=0.0001),
+            f1_conc=ss.poisson(lam=0.01),
+            f2_conc=ss.poisson(lam=0.1),
+            m0_conc=ss.poisson(lam=0.01),
+            m1_conc=ss.poisson(lam=0.2),
+            m2_conc=ss.poisson(lam=0.5),
+
+            # Relationship initiation, stability, and duration
+            p_pair_form=ss.bernoulli(p=0.5),  # Probability of a pair forming between two matched people
+            p_stable0=ss.bernoulli(p=0.9),
+            p_stable1=ss.bernoulli(p=0.5),
+            p_stable2=ss.bernoulli(p=0),
+            stable_dur_pars=dict(
+                teens=[(100, 1),  (8, 2), (1e-4, 1e-4)],  # (mu,stdev) for levels 0, 1, 2
+                young=[(100, 1), (10, 3), (1e-4, 1e-4)],
+                adult=[(100, 1), (12, 3), (1e-4, 1e-4)],
+            ),
+            casual_dur_pars=dict(
+                teens=[(1, 0.25)]*3,  # (mu,stdev) for levels 0, 1, 2
+                young=[(1, 0.25)]*3,
+                adult=[(1, 0.25)]*3,
+            ),
+
+            # Acts
+            acts=ss.normal(loc=90, scale=30),  # Annual acts
+
+            # Sex work parameters
+            fsw_shares=ss.bernoulli(p=0.02),
+            client_shares=ss.bernoulli(p=0.12),
+            sw_seeking_rate=0.5,  # Annual rate at which clients seek FSWs (0.5 = 1 new SW partner every 2 years)
+            sw_seeking_dist=ss.bernoulli(p=0.5),  # Placeholder value replaced by dt-adjusted sw_seeking_rate
+            sw_beta=0.5,  # Replace with condom use
+
+            # Distributions derived from parameters above - don't adjust
+            age_diffs=ss.normal(loc=self.age_diff_fn_loc, scale=self.age_diff_fn_scale),
+            dur_stable=ss.normal(loc=self.stable_loc, scale=self.stable_scale),  # TODO: change to lognorm
+            dur_casual=ss.normal(loc=self.casual_loc, scale=self.casual_scale),
+        )
+
+        self.update_pars(pars=pars, **kwargs)
+
+        # Add states
+        self.participant = ss.BoolArr('participant', default=True)
+        self.risk_group = ss.FloatArr('risk_group')     # Which risk group an agent belongs to
+        self.fsw = ss.BoolArr('fsw')                    # Whether an agent is a female sex worker
+        self.client = ss.BoolArr('client')              # Whether an agent is a client of sex workers
+        self.concurrency = ss.FloatArr('concurrency')   # Preferred number of concurrent partners
+        self.partners = ss.FloatArr('partners', default=0)  # Actual number of concurrent partners
+        self.lifetime_partners = ss.FloatArr('lifetime_partners', default=0)   # Lifetime total number of partners
+
+        return
+
+    @staticmethod
+    def get_age_risk_pars(module, sim, uids, par):
+        abins = module.pars.f_age_group_bins
+        loc = pd.Series(0., index=uids)
+        scale = pd.Series(1., index=uids)
+        for a_label, a_range in abins.items():
+            for rg in range(module.pars.n_risk_groups):
+                age_conds = (sim.people.age[uids] >= a_range[0]) & (sim.people.age[uids] < a_range[1])
+                f_el_bools = age_conds & (module.risk_group[uids] == rg) & sim.people.female[uids]
+                f_el_uids = ss.uids(f_el_bools)
+                # f_el_uids = uids[f_el_bools.nonzero()[0]]  # FIX THIS
+                loc[f_el_uids] = module.pars[par][a_label][rg][0]
+                scale[f_el_uids] = module.pars[par][a_label][rg][1]
+        return loc, scale
+
+    @staticmethod
+    def age_diff_fn_loc(module, sim, uids, par='age_diff_pars'):
+        loc, _ = module.get_age_risk_pars(module, sim, uids, par)
+        return loc
+
+    @staticmethod
+    def age_diff_fn_scale(module, sim, uids, par='age_diff_pars'):
+        _, scale = module.get_age_risk_pars(module, sim, uids, par)
+        return scale
+
+    @staticmethod
+    def stable_loc(module, sim, uids, par='stable_dur_pars'):
+        loc, _ = module.get_age_risk_pars(module, sim, uids, par)
+        return loc
+
+    @staticmethod
+    def stable_scale(module, sim, uids, par='stable_dur_pars'):
+        _, scale = module.get_age_risk_pars(module, sim, uids, par)
+        return scale
+
+    @staticmethod
+    def casual_loc(module, sim, uids, par='casual_dur_pars'):
+        loc, _ = module.get_age_risk_pars(module, sim, uids, par)
+        return loc
+
+    @staticmethod
+    def casual_scale(module, sim, uids, par='casual_dur_pars'):
+        _, scale = module.get_age_risk_pars(module, sim, uids, par)
+        return scale
+
+    def init_vals(self):
+        super().init_vals(add_pairs=False)
+        self.set_network_states()
+        return
+
+    def set_network_states(self, upper_age=None):
+        self.set_risk_groups(upper_age=upper_age)
+        self.set_concurrency(upper_age=upper_age)
+        self.set_sex_work(upper_age=upper_age)
+        self.set_debut(upper_age=upper_age)
+        return
+
+    def _get_uids(self, upper_age=None, by_sex=True):
+        people = self.sim.people
+        if upper_age is None: upper_age = 1000
+        within_age = people.age < upper_age
+        if by_sex:
+            f_uids = (within_age & people.female).uids
+            m_uids = (within_age & people.male).uids
+            return f_uids, m_uids
+        else:
+            uids = within_age.uids
+            return uids
+
+    def set_risk_groups(self, upper_age=None):
+        """ Assign each person to a risk group """
+        f_uids, m_uids = self._get_uids(upper_age=upper_age)
+        self.risk_group[f_uids] = self.pars.risk_groups_f.rvs(f_uids)
+        self.risk_group[m_uids] = self.pars.risk_groups_m.rvs(m_uids)
+        return
+
+    def set_concurrency(self, upper_age=None):
+        """ Assign each person a preferred number of simultaneous partners """
+        people = self.sim.people
+        if upper_age is None: upper_age = 1000
+        in_age_lim = (people.age < upper_age)
+        for rg in range(self.pars.n_risk_groups):
+            f_conc = self.pars[f'f{rg}_conc']
+            m_conc = self.pars[f'm{rg}_conc']
+            in_risk_group = self.risk_group == rg
+            in_group = in_risk_group & in_age_lim
+            f_uids = (people.female & in_group).uids
+            m_uids = (people.male   & in_group).uids
+            self.concurrency[f_uids] = f_conc.rvs(f_uids) + 1
+            self.concurrency[m_uids] = m_conc.rvs(m_uids) + 1
+        return
+
+    def set_sex_work(self, upper_age=None):
+        f_uids, m_uids = self._get_uids(upper_age=upper_age)
+        self.fsw[f_uids] = self.pars.fsw_shares.rvs(f_uids)
+        self.client[m_uids] = self.pars.client_shares.rvs(m_uids)
+        return
+
+    def set_debut(self, upper_age=None):
+        f_uids, m_uids = self._get_uids(upper_age=upper_age)
+        self.debut[f_uids] = self.pars.debut_f.rvs(f_uids)
+        self.debut[m_uids] = self.pars.debut_m.rvs(m_uids)
+        return
+
+    def match_pairs(self, ppl):
+        """
+        Match pairs by age
+        """
+
+        # Find people eligible for a relationship
+        f_active = self.active(ppl) & ppl.female
+        m_active = self.active(ppl) & ppl.male
+        underpartnered = self.partners < self.concurrency
+        f_eligible = f_active & underpartnered
+        m_eligible = m_active & underpartnered
+        f_looking = self.pars.p_pair_form.filter(f_eligible.uids)  # ss.uids of women looking for partners
+
+        # Get mean age differences and desired ages
+        age_gaps = self.pars.age_diffs.rvs(f_looking)   # Sample the age differences
+        desired_ages = ppl.age[f_looking] + age_gaps    # Desired ages of the male partners
+
+        # Sort the females according to the desired age of their partners
+        desired_age_idx = np.argsort(desired_ages)  # Array positions for sorting the desired ages
+        p2 = f_looking[desired_age_idx]      # Female UIDs sorted by age of their desired partner
+        sorted_desired_ages = desired_ages[desired_age_idx]      # Sorted desired ages
+
+        # Sort the males by age
+        m_ages = ppl.age[m_eligible]            # Ages of eligible males
+        m_age_sidx = np.argsort(m_ages)         # Array positions for sorting the ages of males
+        sorted_m_uids = ss.uids(m_eligible.uids[m_age_sidx])  # Male UIDs sorted by age
+        sorted_m_ages = m_ages[m_age_sidx]   # Sort male ages
+
+        # Get matches
+        match_inds = abs(sorted_desired_ages[:, None] - sorted_m_ages[None, :]).argmin(axis=-1)
+        p1 = sorted_m_uids[match_inds]
+
+        self.partners[p1] += 1
+        self.partners[p2] += 1
+        self.lifetime_partners[p1] += 1
+        self.lifetime_partners[p2] += 1
+
+        return p1, p2
+
+    def add_pairs(self, ti=None):
+        """ Add pairs """
+        ppl = self.sim.people
+        dt = self.sim.dt
+        p1, p2 = self.match_pairs(ppl)
+
+        # Initialize beta, acts, duration
+        beta = pd.Series(1., index=p2)
+        dur = pd.Series(dt, index=p2)  # Default duration is dt, replaced for stable matches
+        acts = (self.pars.acts.rvs(p2) * dt).astype(int)  # Number of acts does not depend on commitment/risk group
+        sw = np.full_like(p1, False, dtype=bool)
+        age_p1 = ppl.age[p1]
+        age_p2 = ppl.age[p2]
+
+        # If both partners are in the same risk group, determine the probability they'll commit
+        for rg in range(self.pars.n_risk_groups):
+            matched_risk = (self.risk_group[p1] == rg) & (self.risk_group[p2] == rg)
+
+            # If there are any matched pairs, check if they commit
+            if matched_risk.any():
+
+                matched_p2 = p2[matched_risk]
+                stable_dist = self.pars[f'p_stable{rg}']   # To do: let p vary by age
+                stable_bools = stable_dist.rvs(matched_p2)
+                casual_bools = ~stable_bools
+
+                if stable_bools.any():
+                    stable_p2 = matched_p2[stable_bools]
+                    dur[stable_p2] = self.pars.dur_stable.rvs(stable_p2)
+
+                if casual_bools.any():
+                    casual_p2 = matched_p2[casual_bools]
+                    dur[casual_p2] = self.pars.dur_casual.rvs(casual_p2)
+
+
+        self.append(p1=p1, p2=p2, beta=beta, dur=dur, acts=acts, sw=sw, age_p1=age_p1, age_p2=age_p2)
+
+        # Get sex work values
+        p1_sw, p2_sw, beta_sw, dur_sw, acts_sw, sw_sw, age_p1_sw, age_p2_sw = self.add_sex_work(ppl)
+        self.append(p1=p1_sw, p2=p1_sw, beta=beta_sw, dur=dur_sw, acts=acts_sw, sw=sw_sw, age_p1=age_p1_sw, age_p2=age_p2_sw)
+
+
+    def add_sex_work(self, ppl):
+        """ Match sex workers to clients """
+
+        dt = self.sim.dt
+        # Find people eligible for a relationship
+        active_fsw = self.active(ppl) & ppl.female & self.fsw
+        active_clients = self.active(ppl) & ppl.male & self.client
+
+        # Find clients who will seek FSW
+        self.pars.sw_seeking_dist.pars.p = self.pars.sw_seeking_rate * dt
+        m_looking = self.pars.sw_seeking_dist.filter(active_clients.uids)
+
+        # Replace this with choice
+        if len(m_looking) > len(active_fsw.uids):  # Replace this - should assign an FSW to all potential clients
+            n_pairs = len(active_fsw.uids)
+            p2 = active_fsw.uids
+            p1 = m_looking[:n_pairs]
+        else:
+            n_pairs = len(m_looking)
+            p2 = active_fsw.uids[:n_pairs]
+            p1 = m_looking
+
+        # Beta, acts, duration
+        beta = pd.Series(self.pars.sw_beta, index=p2)
+        dur = pd.Series(dt, index=p2)  # Assumed instantaneous
+        acts = (self.pars.acts.rvs(p2) * dt).astype(int)  # Could alternatively set to 1 and adjust beta
+        sw = np.full_like(p1, True, dtype=bool)
+
+        self.lifetime_partners[p1] += 1
+        self.lifetime_partners[p2] += 1
+
+        return p1, p2, beta, dur, acts, sw, ppl.age[p1], ppl.age[p2]
+
+    def end_pairs(self):
+        people = self.sim.people
+        dt = self.sim.dt
+
+        self.contacts.dur = self.contacts.dur - dt
+
+        # Non-alive agents are removed
+        alive_bools = people.alive[ss.uids(self.contacts.p1)] & people.alive[ss.uids(self.contacts.p2)]
+        active = (self.contacts.dur > 0) & alive_bools
+
+        # For gen pop contacts that are due to expire, decrement the partner count
+        inactive_gp = ~active & (~self.contacts.sw)
+        self.partners[ss.uids(self.contacts.p1[inactive_gp])] -= 1
+        self.partners[ss.uids(self.contacts.p2[inactive_gp])] -= 1
+
+        # For all contacts that are due to expire, remove them from the contacts list
+        if len(active) > 0:
+            for k in self.meta_keys():
+                self.contacts[k] = (self.contacts[k][active])
+
+        return
+
+    def update(self):
+        self.end_pairs()
+        self.set_network_states(upper_age=self.sim.dt)
+        self.add_pairs()
+
+        return