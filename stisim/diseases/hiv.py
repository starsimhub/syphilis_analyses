"""
Define default HIV disease module and related interventions
"""

import numpy as np
import sciris as sc
import starsim as ss
import pandas as pd
from collections import defaultdict


__all__ = ['HIV']

import stisim as sti


class HIV(ss.Infection):



    def __init__(self, pars=None, **kwargs):
        super().__init__()

        self.requires = sti.StructuredSexual

        # Parameters
        self.default_pars(
            cd4_start=ss.normal(loc=800, scale=50),
            cd4_latent=ss.normal(loc=500, scale=50),
            # cd4_min=100,
            # cd4_max=500,
            # cd4_rate=5,
            init_prev=ss.bernoulli(p=0.05),
            dur_acute=ss.lognorm_ex(3/12, 1/12),    # Duration of acute HIV infection
            dur_latent=ss.lognorm_ex(12, 3),        # Duration of latent, untreated HIV infection
            dur_falling=ss.lognorm_ex(3, 1),        # Duration of late-stage HIV when CD4 counts fall

            rel_trans_acute=ss.normal(loc=6, scale=0.5),  # Increase transmissibility during acute HIV infection
            rel_trans_falling=ss.normal(loc=8, scale=0.5),  # Increase transmissibility during acute HIV infection

            init_diagnosed=ss.bernoulli(p=0.01),
            dist_ti_init_infected=ss.uniform(low=-10 * 12, high=0),
<<<<<<< HEAD
            dist_sus_with_syphilis=ss.normal(loc=1.5, scale=0.25),
            dist_trans_with_syphilis=ss.normal(loc=1.2, scale=0.025),
            # transmission_sd=0.025,
            # syphilis_prev=0.05,
            # primary_acute_inf_dur=2.9,  # in months
=======
            p_death=None, # Probability of death (default is to use HIV.death_prob(), otherwise can pass in a Dist or anything supported by ss.bernoulli)
            transmission_sd=0.025,
            primary_acute_inf_dur=2.9,  # in months
>>>>>>> af2d133f
            art_efficacy=0.96,
            maternal_beta_pmtct_df=None,
            pmtct_coverages_df=None,
            beta=1,
        )

        self.update_pars(pars, **kwargs)

        if self.pars.p_death is None:
            self._death_prob = ss.bernoulli(p=self.death_prob)
        elif isinstance(self.pars.p_death, ss.bernoulli):
            self._death_prob = self.pars.p_death
        else:
            self._death_prob = ss.bernoulli(p=self.pars.p_death)

        # States
        self.add_states(
<<<<<<< HEAD
            ss.FloatArr('ti_acute'),
            ss.BoolArr('acute'),
            ss.FloatArr('ti_latent'),
            ss.BoolArr('latent'),
            ss.FloatArr('ti_falling'),
            ss.BoolArr('falling'),
            ss.FloatArr('ti_reset_cd4'),  # Time of last CD4-changing event: infection, ART initiation, or ART cessation

            ss.BoolArr('syphilis_inf'),
            ss.FloatArr('ti_syphilis_inf'),

            # Treatment states
=======
>>>>>>> af2d133f
            ss.BoolArr('on_art'),
            ss.FloatArr('art_transmission_reduction'),  # Reduction in transmission dependent on initial cd4 count
            ss.FloatArr('ti_art'),
            ss.FloatArr('ti_stop_art'),
            ss.FloatArr('cd4_start'),  # Initial cd4 count for each agent before an infection
            ss.FloatArr('cd4_latent'),  # CD4 count during latent infection
            ss.FloatArr('cd4'),  # Current CD4 count
            ss.FloatArr('ti_dead'),  # Time of HIV-cause death
            ss.BoolArr('diagnosed'),
            ss.FloatArr('ti_diagnosed'),
            ss.FloatArr('dur_untreated')  # This is needed for agents who start, stop and restart ART
        )

        self._pending_ARTtreatment = defaultdict(list)
        self.initial_hiv_maternal_beta = None

        return

    def initialize(self, sim):
        """
        Initialize
        """
        super().initialize(sim)
        # self.pars.transmission_timecourse = self.get_transmission_timecourse()
        self.initial_hiv_maternal_beta = self.pars.beta['maternal'][0]

        return

    def init_vals(self):
        # super().init_vals()

        # Set initial CD4
        self.init_cd4()

        # Make initial cases, some of which may have occured prior to the sim start
        initial_cases = self.pars.init_prev.filter()
        ti_init_cases = self.pars.dist_ti_init_infected.rvs(initial_cases).astype(int)
        self.set_prognoses(initial_cases, ti=ti_init_cases)
        initial_cases_diagnosed = self.pars.init_diagnosed.filter(initial_cases)
        self.diagnosed[initial_cases_diagnosed] = True

        return

    def acute_decline(self, uids):
        """ Acute decline in CD4 """
        acute_start = self.ti_acute[uids] - self.sim.ti
        acute_end = self.ti_latent[uids]
        acute_dur = acute_end - acute_start
        cd4_start = self.cd4_start[uids]
        cd4_end = self.cd4_latent[uids]
        per_timestep_decline = (cd4_start-cd4_end)/acute_dur
        cd4 = cd4_start + per_timestep_decline*acute_start
        return cd4

    def falling_decline(self, uids):
        """ Decline in CD4 during late-stage infection, when counts are falling """
        falling_start = self.ti_falling[uids] - self.sim.ti
        falling_end = self.ti_dead[uids]
        falling_dur = falling_end - falling_start
        cd4_start = self.cd4_latent[uids]
        cd4_end = 0
        per_timestep_decline = (cd4_start-cd4_end)/falling_dur
        cd4 = cd4_start + per_timestep_decline*falling_start
        return cd4

    @property
    def symptomatic(self):
        return self.infectious

    @staticmethod
    def death_prob(module, sim=None, size=None):
        cd4_bins = np.array([500, 350, 200, 50, 0])
        death_prob = np.array([0, 0, 0, 0, 0.323])  # Values smaller than the first bin edge get assigned to the last bin.
        return death_prob[np.digitize(module.cd4[size], cd4_bins)]

    @staticmethod
    def _interpolate(vals: list, t):
        vals = sorted(vals, key=lambda x: x[0])  # Make sure values are sorted
        assert len({x[0] for x in vals}) == len(vals)  # Make sure time points are unique
        return np.interp(t, [x[0] for x in vals], [x[1] for x in vals], left=vals[0][1], right=vals[-1][1])

    def init_cd4(self):
        """
        Set CD4 counts
        """
        uids = ss.uids(self.cd4_start.isnan)
        self.cd4_start[uids] = self.pars.cd4_start.rvs(uids)
        return

<<<<<<< HEAD
    def update_syphilis_prev(self):
        """
        When  using a connector to the syphilis module, this is not needed. The connector should update the syphilis-positive state.
        """
        sim = self.sim
        # Get syphilis prevalence data
        if type(self.pars.syphilis_prev) == float:
            syphilis_prev = self.pars.syphilis_prev
        else:
            if len(self.pars.syphilis_prev[self.pars.syphilis_prev['Years'] == sim.year]['Value'].tolist()) > 0:
                syphilis_prev = self.pars.syphilis_prev[self.pars.syphilis_prev['Years'] == sim.year]['Value'].tolist()[0]
            else:
                # If data is not available, grab the last one
                syphilis_prev = self.pars.syphilis_prev.Value.iloc[-1]

        current_syphilis_prev = len(self.syphilis_inf.uids)/len(sim.people.alive.uids)
        syphilis_prev_change = syphilis_prev - current_syphilis_prev
        # Infect proportion of agents with syphilis
        uids_not_infected = (~self.syphilis_inf).uids
        uids = uids_not_infected[np.random.random(len(uids_not_infected)) < syphilis_prev_change]
        self.syphilis_inf[uids] = True
        self.ti_syphilis_inf[uids] = sim.ti
        return

=======
>>>>>>> af2d133f
    def update_pre(self):
        """
        Carry out autonomous updates at the start of the timestep (prior to transmission)
        """
<<<<<<< HEAD
        ti = self.sim.ti

        # Update relative transmissibiltiy and susceptibility based on syphilis prevalence
        self.update_syphilis_prev()
=======
        super().update_pre()
>>>>>>> af2d133f

        # Update rel_trans to account for acute infection
        self.rel_trans[self.acute] *= self.pars.rel_trans_acute.rvs(self.acute.uids)

        # Set initial cd4 counts for new agents:
        self.init_cd4()

        # Update states for people not on ART
        # Acute & not on ART
        acute = self.acute & ~self.on_art
        self.cd4[acute.uids] = self.acute_decline(acute.uids)

        # Latent & not on ART
        latent = self.acute & (self.ti_latent <= ti)
        self.acute[latent] = False
        self.latent[latent] = True

        untreated_latent = latent & ~self.on_art
        self.cd4[untreated_latent.uids] = self.cd4_latent[untreated_latent.uids]

        # Falling & not on ART
        falling = self.latent & (self.ti_falling <= ti)
        self.latent[falling] = False
        self.falling[falling] = True

        untreated_falling = falling & ~self.on_art
        self.cd4[untreated_falling.uids] = self.falling_decline(untreated_falling.uids)

        # # Update states for people on ART
        # # Acute & on ART
        # acute_art = self.acute & self.on_art

        # Update today's transmission
        # self.update_transmission()

<<<<<<< HEAD
        # Update transmission and susceptibility for syphilis-positive agents
        # self.update_syphilis_trans_sus()

=======
>>>>>>> af2d133f
        # Update MTCT - not needed anymore because of ART intervention??
        # self.update_mtct(sim)

        # Update today's deaths
        hiv_deaths = self._death_prob.filter(self.infected.uids)

        self.sim.people.request_death(hiv_deaths)
        self.ti_dead[hiv_deaths] = self.sim.ti

        return

    def update_mtct(self, sim):
        """
        Update mother-to-child-transmission according to the coverage of pregnant women who receive ARV for PMTCT
        """
        # Get this timestep's ma
        if round(sim.year, 3) < round(self.pars.maternal_beta_pmtct_df['Years'].min(), 3):
            maternal_beta_pmtct = self.pars.beta['maternal'][0]
        elif round(sim.year, 3) > round(self.pars.maternal_beta_pmtct_df['Years'].max(), 3):
            maternal_beta_pmtct = self.pars.maternal_beta_pmtct_df['Value'].iloc[-1]
        else:
            maternal_beta_pmtct = self.pars.maternal_beta_pmtct_df[round(self.pars.maternal_beta_pmtct_df['Years'], 3) == round(sim.year, 3)]['Value'].tolist()[0] #TODO find a better way for this

        # Update beta layer for maternal network
        self.pars.beta['maternal'][0] = 1-(1-maternal_beta_pmtct) ** (1/9)
        return


    def cd4_decline(self, uids):
        """ Dynamics of CD4 decline for PLHIV not on ART """
        import traceback; traceback.print_exc(); import pdb; pdb.set_trace()

        cd4_timecourse_data = [(0, 1), (0.5, 600 / 1000), (1, 700 / 1000), (1 * 12, 700 / 1000),
                               (10 * 12, 0)]  # in months

        # viral_load_timecourse = self._interpolate(viral_load_timecourse_data, np.arange(0, 8 * 12))
        cd4_timecourse = self._interpolate(cd4_timecourse_data, np.arange(0, 10 * 12 + 1))

        return

    # def decrease_cd4(self):
    #     """ Decrease CD4 count for those not on ART """
    #     ti = self.sim.ti
    #     inf_off_art = self.infected & ~self.on_art
    #
    #     # Update states for initial cases
    #     is_acute = np.nonzero((self.ti_latent[inf_off_art] > ti) & (self.ti_acute[inf_off_art] < ti))[-1]
    #     is_latent = np.nonzero((self.ti_latent[inf_off_art] < ti) & (self.ti_falling[inf_off_art] > ti))[-1]
    #     is_falling = np.nonzero((self.ti_falling[inf_off_art] < ti))[-1]
    #     acute_uids = inf_off_art[is_acute]
    #     latent_uids = inf_off_art[is_latent]
    #     falling_uids = inf_off_art[is_falling]
    #
    #     # Acute
    #     self.acute_decline(acute_uids)
    #
    #     # Latent
    #     self.cd4[latent_uids] = self.cd4_latent[latent_uids]
    #     self.latent[latent_uids] = True
    #     self.acute[latent_uids] = False
    #
    #     # Falling
    #     self.acute[falling_uids] = False
    #     self.latent[falling_uids] = False
    #     self.falling[falling_uids] = True
    #     self.falling_decline(falling_uids)
    #
    #     return

    def update_cd4(self):
        """
        Update CD4 counts
        """
        sim = self.sim
        ti = self.sim.ti

        import traceback; traceback.print_exc(); import pdb; pdb.set_trace()
        acute_offART = self.acute & ~self.on_art & self.ti_reset_cd4




        inf_onART = self.infected & self.on_art
        inf_offART = self.infected & ~self.on_art

        # Update people off ART
        dur_untreated = sim.ti - self.ti_stop_art[inf_offART]
        self.pars.cd4_timecourse = self.get_viral_dynamics_timecourses()
        duration_since_untreated = np.minimum(dur_untreated, len(self.pars.cd4_timecourse) - 1).astype(int)

        # Update people on ART
        duration_since_onART = sim.ti - self.ti_art[inf_onART]
        duration_since_onART = np.minimum(duration_since_onART, 3 * 12)

        cd4_count_changes = np.diff(self.pars.cd4_timecourse)
        cd4_count = self.cd4[infected_uids_not_onART] + cd4_count_changes[duration_since_untreated - 1] * self.cd4_start[infected_uids_not_onART]
        self.cd4[infected_uids_not_onART] = np.maximum(cd4_count, 1)

        # Update cd4 counts for agents on ART
        if sum(infected_uids_onART.tolist()) > 0:
            # Assumption: back to 1 in 3 months, from EMOD
            self.cd4[infected_uids_onART] = np.minimum(self.cd4_start[infected_uids_onART],
                                                       self.cd4[infected_uids_onART] + duration_since_onART * 15.584 - 0.2113 * duration_since_onART ** 2)

        return

    def update_transmission(self):
        """
        Update today's transmission
        """
        sim = self.sim

        # Reset susceptibility and infectiousness
        self.rel_sus[:] = 1
        self.rel_trans[:] = 1

        infected_uids_not_onART = sim.people.alive & self.infected & ~self.on_art
        duration_since_infection = sim.ti - self.ti_infected[infected_uids_not_onART]
        duration_since_infection = np.minimum(duration_since_infection, len(self.pars.cd4_timecourse) - 1).astype(int)
        duration_since_infection_transmission = np.minimum(duration_since_infection, len(self.pars.transmission_timecourse) - 1).astype(int)

        # Update transmission for agents not on ART with a cd4 count above 200:
        infected_uids_not_onART_cd4_above_200 = self.cd4[infected_uids_not_onART] >= 200
        infected_uids_not_onART_cd4_above_200_uids = infected_uids_not_onART.uids[infected_uids_not_onART_cd4_above_200]
        transmission_not_onART_cd4_above_200 = self.pars.transmission_timecourse[duration_since_infection_transmission[infected_uids_not_onART_cd4_above_200]]
        self.rel_trans[ss.uids(infected_uids_not_onART_cd4_above_200_uids)] = transmission_not_onART_cd4_above_200

        # Update transmission for agents on ART
        # When agents start ART, determine the reduction of transmission (linearly decreasing over 6 months)
        infected_uids_onART = sim.people.alive & self.infected & self.on_art
        duration_since_onART = sim.ti - self.ti_art[infected_uids_onART] # Time

        # Assumption: Art impact increases linearly over 6 months
        duration_since_onART = np.minimum(duration_since_onART, 3 * 12)
        duration_since_onART_transmission = np.minimum(duration_since_onART, 6)



        self.get_transmission_reduction(duration_since_onART_transmission, infected_uids_onART.uids)
        transmission_onART = np.maximum(1 - self.pars.art_efficacy, 1- - self.art_transmission_reduction[infected_uids_onART])
        self.rel_trans[infected_uids_onART] = transmission_onART

        # Overwrite transmission for agents whose CD4 counts are below 200:
        uids_below_200 = self.cd4 < 200
        cd4_count_changes = np.diff(self.pars.cd4_timecourse)
        if len(uids_below_200.uids) > 0:
            ti_200_to_50 = (150 / (cd4_count_changes[-1] * self.cd4_start[uids_below_200]) * (-1)).astype(int)
            transmission_below_200 = np.minimum(self.rel_trans[uids_below_200] + (6 - 1) / ti_200_to_50, 6)
            self.rel_trans[uids_below_200] = transmission_below_200

        return

    def get_transmission_reduction(self, durs_onART, uids_onART):
        """
        Determine the reduction in transmission once an agent starts ART.
        Transmission decreases linearly over 6 months and is dependent on the agent's current transmission.
        """
        start_onART_uids = uids_onART[(durs_onART == 1)]
        self.art_transmission_reduction[start_onART_uids] = (self.rel_trans[start_onART_uids] - (1 - self.pars.art_efficacy)) / 6
        return

    def init_results(self):
        """
        Initialize results
        """
        super().init_results()
        npts = self.sim.npts
        self.results += ss.Result(self.name, 'new_deaths', npts, dtype=int, scale=True)
        self.results += ss.Result(self.name, 'cum_deaths', npts, dtype=int, scale=True)
        self.results += ss.Result(self.name, 'new_diagnoses', npts, dtype=int, scale=True)
        self.results += ss.Result(self.name, 'cum_diagnoses', npts, dtype=int, scale=True)
        self.results += ss.Result(self.name, 'new_agents_on_art', npts, dtype=float, scale=True)
        self.results += ss.Result(self.name, 'cum_agents_on_art', npts, dtype=float, scale=True)
        self.results += ss.Result(self.name, 'prevalence_sw', npts, dtype=float)
        self.results += ss.Result(self.name, 'prevalence_client', npts, dtype=float)
        self.results += ss.Result(self.name, 'n_on_art_pregnant', npts, dtype=float, scale=True)

        # Add FSW and clients to results:
        for risk_group in range(self.sim.networks.structuredsexual.pars.n_risk_groups):
            for sex in ['female', 'male']:
                self.results += ss.Result(self.name, 'prevalence_risk_group_' + str(risk_group) + '_' + sex, npts,
                                          dtype=float)
                self.results += ss.Result(self.name, 'new_infections_risk_group_' + str(risk_group) + '_' + sex,
                                          npts, dtype=float)

        return

    def update_results(self):
        """
        Update results at each time step
        """
        super().update_results()
        ti = self.sim.ti
        self.results['new_deaths'][ti] = np.count_nonzero(self.ti_dead == ti)
        self.results['cum_deaths'][ti] = np.sum(self.results['new_deaths'][:ti + 1])
        self.results['new_diagnoses'][ti] = np.count_nonzero(self.ti_diagnosed == ti)
        self.results['cum_diagnoses'][ti] = np.sum(self.results['new_diagnoses'][:ti + 1])
        self.results['new_agents_on_art'][ti] = np.count_nonzero(self.ti_art == ti)
        self.results['cum_agents_on_art'][ti] = np.sum(self.results['new_agents_on_art'][:ti + 1])
        self.results['n_on_art_pregnant'][ti] = np.count_nonzero(self.on_art & self.sim.people.pregnancy.pregnant)

        # Subset by FSW and client:
        fsw_infected = self.infected[self.sim.networks.structuredsexual.fsw]
        client_infected = self.infected[self.sim.networks.structuredsexual.client]
        for risk_group in np.unique(self.sim.networks.structuredsexual.risk_group).astype(int):
            for sex in ['female', 'male']:
                risk_group_infected = self.infected[(self.sim.networks.structuredsexual.risk_group == risk_group) & (self.sim.people[sex])]
                if len(risk_group_infected) > 0:
                    self.results['prevalence_risk_group_' + str(risk_group) + '_' + sex][ti] = sum(risk_group_infected) / len(risk_group_infected)
                    self.results['new_infections_risk_group_' + str(risk_group) + '_' + sex][ti] = sum(risk_group_infected) / len(risk_group_infected)

        # Add FSW and clients to results:
        if len(fsw_infected) > 0:
            self.results['prevalence_sw'][ti] = sum(fsw_infected) / len(fsw_infected)
        if len(client_infected) > 0:
            self.results['prevalence_client'][ti] = sum(client_infected) / len(client_infected)

        return

    def make_new_cases(self):
        """
        Add new HIV cases
        """
        super().make_new_cases()
        return

    def set_prognoses(self, uids, source_uids=None, ti=None):
        """
        Set prognoses upon infection
        """
        # super().set_prognoses(uids, source_uids)
        if ti is None:
            ti = self.sim.ti
        else:
            # Check that ti is consistent with uids
            if not (sc.isnumber(ti) or len(ti) == len(uids)):
                errormsg = 'ti for set_prognoses must be int or array of length uids'
                raise ValueError(errormsg)

        dt = self.sim.dt

        self.susceptible[uids] = False
        self.infected[uids] = True
        self.acute[uids] = True

        self.ti_infected[uids] = ti
        self.ti_acute[uids] = ti
        self.ti_reset_cd4[uids] = ti

        # Set timing and CD4 count of latent infection
        dur_acute = self.pars.dur_acute.rvs(uids)
        self.ti_latent[uids] = self.ti_acute[uids] + (dur_acute / dt).astype(int)
        self.cd4_latent[uids] = self.pars.cd4_latent.rvs(uids)

        # Set time of onset of late-stage CD4 decline
        dur_latent = self.pars.dur_latent.rvs(uids)
        self.ti_falling[uids] = self.ti_latent[uids] + (dur_latent / dt).astype(int)
        dur_falling = self.pars.dur_falling.rvs(uids)
        self.ti_dead[uids] = self.ti_falling[uids] + (dur_falling / dt).astype(int)

        return

    def set_congenital(self, target_uids, source_uids):
        return self.set_prognoses(target_uids, source_uids)<|MERGE_RESOLUTION|>--- conflicted
+++ resolved
@@ -27,30 +27,19 @@
         self.default_pars(
             cd4_start=ss.normal(loc=800, scale=50),
             cd4_latent=ss.normal(loc=500, scale=50),
-            # cd4_min=100,
-            # cd4_max=500,
-            # cd4_rate=5,
             init_prev=ss.bernoulli(p=0.05),
             dur_acute=ss.lognorm_ex(3/12, 1/12),    # Duration of acute HIV infection
             dur_latent=ss.lognorm_ex(12, 3),        # Duration of latent, untreated HIV infection
             dur_falling=ss.lognorm_ex(3, 1),        # Duration of late-stage HIV when CD4 counts fall
 
             rel_trans_acute=ss.normal(loc=6, scale=0.5),  # Increase transmissibility during acute HIV infection
-            rel_trans_falling=ss.normal(loc=8, scale=0.5),  # Increase transmissibility during acute HIV infection
+            rel_trans_falling=ss.normal(loc=8, scale=0.5),  # Increase transmissibility during late HIV infection
 
             init_diagnosed=ss.bernoulli(p=0.01),
             dist_ti_init_infected=ss.uniform(low=-10 * 12, high=0),
-<<<<<<< HEAD
-            dist_sus_with_syphilis=ss.normal(loc=1.5, scale=0.25),
-            dist_trans_with_syphilis=ss.normal(loc=1.2, scale=0.025),
-            # transmission_sd=0.025,
-            # syphilis_prev=0.05,
-            # primary_acute_inf_dur=2.9,  # in months
-=======
             p_death=None, # Probability of death (default is to use HIV.death_prob(), otherwise can pass in a Dist or anything supported by ss.bernoulli)
             transmission_sd=0.025,
             primary_acute_inf_dur=2.9,  # in months
->>>>>>> af2d133f
             art_efficacy=0.96,
             maternal_beta_pmtct_df=None,
             pmtct_coverages_df=None,
@@ -68,7 +57,6 @@
 
         # States
         self.add_states(
-<<<<<<< HEAD
             ss.FloatArr('ti_acute'),
             ss.BoolArr('acute'),
             ss.FloatArr('ti_latent'),
@@ -77,12 +65,7 @@
             ss.BoolArr('falling'),
             ss.FloatArr('ti_reset_cd4'),  # Time of last CD4-changing event: infection, ART initiation, or ART cessation
 
-            ss.BoolArr('syphilis_inf'),
-            ss.FloatArr('ti_syphilis_inf'),
-
             # Treatment states
-=======
->>>>>>> af2d133f
             ss.BoolArr('on_art'),
             ss.FloatArr('art_transmission_reduction'),  # Reduction in transmission dependent on initial cd4 count
             ss.FloatArr('ti_art'),
@@ -172,45 +155,11 @@
         self.cd4_start[uids] = self.pars.cd4_start.rvs(uids)
         return
 
-<<<<<<< HEAD
-    def update_syphilis_prev(self):
-        """
-        When  using a connector to the syphilis module, this is not needed. The connector should update the syphilis-positive state.
-        """
-        sim = self.sim
-        # Get syphilis prevalence data
-        if type(self.pars.syphilis_prev) == float:
-            syphilis_prev = self.pars.syphilis_prev
-        else:
-            if len(self.pars.syphilis_prev[self.pars.syphilis_prev['Years'] == sim.year]['Value'].tolist()) > 0:
-                syphilis_prev = self.pars.syphilis_prev[self.pars.syphilis_prev['Years'] == sim.year]['Value'].tolist()[0]
-            else:
-                # If data is not available, grab the last one
-                syphilis_prev = self.pars.syphilis_prev.Value.iloc[-1]
-
-        current_syphilis_prev = len(self.syphilis_inf.uids)/len(sim.people.alive.uids)
-        syphilis_prev_change = syphilis_prev - current_syphilis_prev
-        # Infect proportion of agents with syphilis
-        uids_not_infected = (~self.syphilis_inf).uids
-        uids = uids_not_infected[np.random.random(len(uids_not_infected)) < syphilis_prev_change]
-        self.syphilis_inf[uids] = True
-        self.ti_syphilis_inf[uids] = sim.ti
-        return
-
-=======
->>>>>>> af2d133f
     def update_pre(self):
         """
         Carry out autonomous updates at the start of the timestep (prior to transmission)
         """
-<<<<<<< HEAD
         ti = self.sim.ti
-
-        # Update relative transmissibiltiy and susceptibility based on syphilis prevalence
-        self.update_syphilis_prev()
-=======
-        super().update_pre()
->>>>>>> af2d133f
 
         # Update rel_trans to account for acute infection
         self.rel_trans[self.acute] *= self.pars.rel_trans_acute.rvs(self.acute.uids)
@@ -246,12 +195,6 @@
         # Update today's transmission
         # self.update_transmission()
 
-<<<<<<< HEAD
-        # Update transmission and susceptibility for syphilis-positive agents
-        # self.update_syphilis_trans_sus()
-
-=======
->>>>>>> af2d133f
         # Update MTCT - not needed anymore because of ART intervention??
         # self.update_mtct(sim)
 
@@ -321,42 +264,39 @@
     #
     #     return
 
-    def update_cd4(self):
-        """
-        Update CD4 counts
-        """
-        sim = self.sim
-        ti = self.sim.ti
-
-        import traceback; traceback.print_exc(); import pdb; pdb.set_trace()
-        acute_offART = self.acute & ~self.on_art & self.ti_reset_cd4
-
-
-
-
-        inf_onART = self.infected & self.on_art
-        inf_offART = self.infected & ~self.on_art
-
-        # Update people off ART
-        dur_untreated = sim.ti - self.ti_stop_art[inf_offART]
-        self.pars.cd4_timecourse = self.get_viral_dynamics_timecourses()
-        duration_since_untreated = np.minimum(dur_untreated, len(self.pars.cd4_timecourse) - 1).astype(int)
-
-        # Update people on ART
-        duration_since_onART = sim.ti - self.ti_art[inf_onART]
-        duration_since_onART = np.minimum(duration_since_onART, 3 * 12)
-
-        cd4_count_changes = np.diff(self.pars.cd4_timecourse)
-        cd4_count = self.cd4[infected_uids_not_onART] + cd4_count_changes[duration_since_untreated - 1] * self.cd4_start[infected_uids_not_onART]
-        self.cd4[infected_uids_not_onART] = np.maximum(cd4_count, 1)
-
-        # Update cd4 counts for agents on ART
-        if sum(infected_uids_onART.tolist()) > 0:
-            # Assumption: back to 1 in 3 months, from EMOD
-            self.cd4[infected_uids_onART] = np.minimum(self.cd4_start[infected_uids_onART],
-                                                       self.cd4[infected_uids_onART] + duration_since_onART * 15.584 - 0.2113 * duration_since_onART ** 2)
-
-        return
+    # def update_cd4(self):
+    #     """
+    #     Update CD4 counts
+    #     """
+    #     sim = self.sim
+    #     ti = self.sim.ti
+    #
+    #     import traceback; traceback.print_exc(); import pdb; pdb.set_trace()
+    #     acute_offART = self.acute & ~self.on_art & self.ti_reset_cd4
+    #
+    #     inf_onART = self.infected & self.on_art
+    #     inf_offART = self.infected & ~self.on_art
+    #
+    #     # Update people off ART
+    #     dur_untreated = sim.ti - self.ti_stop_art[inf_offART]
+    #     self.pars.cd4_timecourse = self.get_viral_dynamics_timecourses()
+    #     duration_since_untreated = np.minimum(dur_untreated, len(self.pars.cd4_timecourse) - 1).astype(int)
+    #
+    #     # Update people on ART
+    #     duration_since_onART = sim.ti - self.ti_art[inf_onART]
+    #     duration_since_onART = np.minimum(duration_since_onART, 3 * 12)
+    #
+    #     cd4_count_changes = np.diff(self.pars.cd4_timecourse)
+    #     cd4_count = self.cd4[infected_uids_not_onART] + cd4_count_changes[duration_since_untreated - 1] * self.cd4_start[infected_uids_not_onART]
+    #     self.cd4[infected_uids_not_onART] = np.maximum(cd4_count, 1)
+    #
+    #     # Update cd4 counts for agents on ART
+    #     if sum(infected_uids_onART.tolist()) > 0:
+    #         # Assumption: back to 1 in 3 months, from EMOD
+    #         self.cd4[infected_uids_onART] = np.minimum(self.cd4_start[infected_uids_onART],
+    #                                                    self.cd4[infected_uids_onART] + duration_since_onART * 15.584 - 0.2113 * duration_since_onART ** 2)
+    #
+    #     return
 
     def update_transmission(self):
         """
