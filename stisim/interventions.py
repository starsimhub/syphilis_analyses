--- conflicted
+++ resolved
@@ -1,19 +1,19 @@
 """
-Define interventions (and analyzers)
+Define interventions for STIsim
 """
 
 import starsim as ss
-# import sciris as sc
 import numpy as np
 import pandas as pd
 from collections import defaultdict
-import pylab as pl
-import inspect
-
-# %% Custom Interventions
-__all__ = ['DualTest', 'test_ART']
-
-<<<<<<< HEAD
+import sciris as sc
+
+
+__all__ = []
+
+
+# %% Helper functions
+
 def find_timepoint(arr, t=None, interv=None, sim=None, which='first'):
     '''
     Helper function to find if the current simulation time matches any timepoint in the
@@ -101,7 +101,9 @@
     return subtarget_inds, subtarget_vals
 
 
-__all__ = ['BaseTest']
+# %% Custom interventions
+
+__all__ += ['BaseTest', 'ART', 'DualTest']
 
 
 class BaseTest(ss.Intervention):
@@ -197,6 +199,7 @@
 
     def check_eligibility(self, sim):
         return self.eligibility(sim).uids
+
 
 class ART(ss.Intervention):
     """
@@ -364,7 +367,6 @@
         sim.diseases[self.disease].ti_stop_art[pregnant_to_start_ART] = sim.ti + 9 # Put them off ART in 9 months
         return
 
-=======
 
 class DualTest(ss.Intervention):
     """ Dial test for diagnosing HIV and syphilis """
@@ -376,9 +378,10 @@
 
     def apply(self, sim):
         return
->>>>>>> 37419b5c
-
-# %% Custom Interventions
+
+
+# %% Validation and other checks -- TODO, should this be an analyzer?
+
 __all__ += ['validate_ART']
 
 
